#!/usr/bin/env python3
"""
Transfers data from a Rainforest Automation RAVEn USB stick to MQTT.

Topic layout (given --topic <prefix>):
  <prefix>/state              - birth/LWT messages ("online"/"offline"), retained
  <prefix>/sensor/telemetry   - telemetry payloads with an added "ts" field
  <prefix>/status             - reserved for heartbeat/status (not used yet)

Reliability:
- MQTT network loop thread
- Exponential backoff + jitter on connect/reconnect
- LWT + birth messages
- Graceful shutdown on SIGINT/SIGTERM
- Optional TLS
"""

from __future__ import annotations

import argparse
import json
import logging
import os
import random
import signal
import sys
import time
from typing import Any, Dict
from xml.etree import ElementTree as ET

import paho.mqtt.client as mqtt  # pip install paho-mqtt
import raven  # pip install pyraven
import serial

DEFAULT_BACKOFF_MAX = 60
DEFAULT_KEEPALIVE = 30


<<<<<<< HEAD
class FragmentDroppingRaven(raven.raven.Raven):
    """RAVEn subclass that drops malformed XML fragments instead of dying."""

    fragment: str
    in_fragment: bool

    def __init__(self, port: str, log: logging.Logger) -> None:
        self._log = log
        super().__init__(port=port)
        self.fragment = ""
        self.in_fragment = False
=======
class ResilientRaven(raven.raven.Raven):
    """RAVEn subclass that drops malformed XML fragments instead of dying."""

    def __init__(self, port: str, log: logging.Logger) -> None:
        self._log = log
        super().__init__(port=port)
        self.fragment = getattr(self, "fragment", "")
        self.in_fragment = getattr(self, "in_fragment", False)
>>>>>>> 866cc6c6

    def handle_fragment(self) -> None:  # type: ignore[override]
        try:
            super().handle_fragment()
        except ET.ParseError as err:
            fragment = getattr(self, "fragment", "") or ""
            frag_len = len(fragment)
            self._log.warning(
                "Malformed RAVEn fragment dropped len=%s err=%s", frag_len, err
            )
            self.fragment = ""
            self.in_fragment = False
<<<<<<< HEAD
        except (UnicodeDecodeError, ValueError) as err:
            fragment = getattr(self, "fragment", "") or ""
            frag_len = len(fragment)
            self._log.warning(
                "Invalid RAVEn fragment dropped len=%s err=%s", frag_len, err
            )
=======
        except Exception:  # pylint: disable=broad-except
            self._log.exception("Unexpected RAVEn fragment handling failure")
>>>>>>> 866cc6c6
            self.fragment = ""
            self.in_fragment = False


def parse_args() -> argparse.Namespace:
    """Parse CLI arguments."""
    parser = argparse.ArgumentParser(prog="pyrmqtt")
    parser.add_argument(
        "-d",
        "--device",
        default="/dev/ttyUSB0",
        help="Serial port of the USB stick [%(default)s]",
    )
    parser.add_argument("-H", "--host", required=True, help="MQTT broker hostname")
    parser.add_argument(
        "-P",
        "--port",
        type=int,
        default=1883,
        help="MQTT broker port [%(default)s]",
    )
    parser.add_argument("-u", "--username", help="MQTT username")
    parser.add_argument("-p", "--password", help="MQTT password")
    parser.add_argument(
        "-T",
        "--topic",
        default="raven",
        help="MQTT topic prefix (e.g. 'raven') [%(default)s]",
    )
    parser.add_argument(
        "--qos", type=int, choices=(0, 1, 2), default=1, help="MQTT QoS [%(default)s]"
    )
    parser.add_argument(
        "--retain",
        action="store_true",
        help="Set retain flag on telemetry messages (default: off)",
    )
    parser.add_argument(
        "--poll-interval",
        type=float,
        default=1.0,
        help="Seconds between polls [%(default)s]",
    )
    parser.add_argument(
        "--client-id", default=os.getenv("HOSTNAME", "pyrmqtt"), help="MQTT client id"
    )
    parser.add_argument("--tls", action="store_true", help="Enable TLS")
    parser.add_argument("--cafile", help="CA file for TLS")
    parser.add_argument(
        "--insecure", action="store_true", help="Skip TLS certificate verification"
    )
    parser.add_argument("--log-level", default="INFO", help="Logging level")
    return parser.parse_args()


def setup_logging(level: str) -> None:
    """Configure root logger and tame noisy libs."""
    logging.basicConfig(
        level=getattr(logging, level.upper(), logging.INFO),
        format="%(asctime)s %(levelname)s %(name)s %(message)s",
    )
    logging.getLogger("paho").setLevel(logging.WARNING)


def build_topics(prefix: str) -> Dict[str, str]:
    """Build the topic map from a prefix."""
    base = prefix.rstrip("/")
    return {
        "state": f"{base}/state",
        "telemetry": f"{base}/sensor/telemetry",
        "status": f"{base}/status",
    }


def make_client(args: argparse.Namespace, topics: Dict[str, str]) -> mqtt.Client:
    """Create and configure the MQTT client, including LWT on <prefix>/state."""
    client = mqtt.Client(client_id=args.client_id, clean_session=True)
    if args.username:
        client.username_pw_set(args.username, args.password)
    if args.tls:
        if args.cafile:
            client.tls_set(ca_certs=args.cafile)
        else:
            client.tls_set()  # system defaults
        if args.insecure:
            client.tls_insecure_set(True)

    # Last Will: publish "offline" on state topic if we disappear
    client.will_set(topics["state"], payload="offline", qos=1, retain=True)
    return client


def connect_with_backoff(
    client: mqtt.Client, host: str, port: int, stopping_flag: list[bool]
) -> None:
    """Connect to MQTT with exponential backoff + jitter, honoring stop requests."""
    log = logging.getLogger("pyrmqtt")
    backoff = 1.0
    while not stopping_flag[0]:
        try:
            client.connect(host, port, keepalive=DEFAULT_KEEPALIVE)
            return
        except (OSError, mqtt.WebsocketConnectionError) as err:
            log.warning("MQTT connect error=%r backoff=%.1fs", err, backoff)
<<<<<<< HEAD
        except Exception as err:  # pylint: disable=broad-except
            log.exception("Unexpected MQTT connect failure: %s", err)
=======
        except Exception:
            log.exception("Unexpected MQTT connect failure")
>>>>>>> 866cc6c6
        time.sleep(backoff + random.random())
        backoff = min(backoff * 2, float(DEFAULT_BACKOFF_MAX))


def publish_with_reconnect(
    client: mqtt.Client,
    topic: str,
    payload: str,
    qos: int,
    retain: bool,
    stopping_flag: list[bool],
    birth_topic: str | None = None,
) -> None:
    """Publish once; on failure, attempt to reconnect with backoff and re-send birth."""
    log = logging.getLogger("pyrmqtt")
    result = client.publish(topic, payload, qos=qos, retain=retain)
    if result.rc == mqtt.MQTT_ERR_SUCCESS:
        return

    log.warning("Publish failed rc=%s; attempting reconnect", result.rc)
    backoff = 1.0
    while not stopping_flag[0]:
        try:
            client.reconnect()
            log.info("MQTT reconnected")
            if birth_topic:
                client.publish(birth_topic, "online", qos=1, retain=True)
            retry = client.publish(topic, payload, qos=qos, retain=retain)
            if retry.rc == mqtt.MQTT_ERR_SUCCESS:
                return
        except (OSError, mqtt.WebsocketConnectionError) as err:
            log.warning("Reconnect error=%r backoff=%.1fs", err, backoff)
            time.sleep(backoff + random.random())
            backoff = min(backoff * 2, float(DEFAULT_BACKOFF_MAX))
<<<<<<< HEAD
        except Exception as err:  # pylint: disable=broad-except
            log.exception("Unexpected reconnect failure: %s", err)
=======
        except Exception:
            log.exception("Unexpected reconnect failure")
>>>>>>> 866cc6c6
            time.sleep(backoff + random.random())
            backoff = min(backoff * 2, float(DEFAULT_BACKOFF_MAX))


<<<<<<< HEAD
def install_signal_handlers(stopping_flag: list[bool]) -> None:
    """Install SIGINT/SIGTERM handlers that flip the shared stop flag."""
=======
def _now_ts() -> float:
    """Epoch seconds as float."""
    return time.time()


def main() -> None:
    """Entry point: wire up device, MQTT, and transfer loop."""
    args = parse_args()
    setup_logging(args.log_level)
    log = logging.getLogger("pyrmqtt")
    topics = build_topics(args.topic)

    class ResilientRaven(raven.raven.Raven):
        """RAVEn subclass that drops malformed XML fragments instead of dying."""

        def __init__(self, port: str) -> None:
            self._log = log
            super().__init__(port=port)

        def handle_fragment(self) -> None:  # type: ignore[override]
            try:
                super().handle_fragment()
            except ET.ParseError as err:
                fragment = getattr(self, "fragment", "") or ""
                frag_len = len(fragment)
                self._log.warning(
                    "Malformed RAVEn fragment dropped len=%s err=%s", frag_len, err
                )
                self.fragment = ""
                self.in_fragment = False
            except Exception:
                self._log.exception("Unexpected RAVEn fragment handling failure")
                self.fragment = ""
                self.in_fragment = False

    # Connect to RAVEn
    try:
        raven_usb = ResilientRaven(args.device)
        log.info("Connected to RAVEn device=%s", args.device)
    except Exception:  # pylint: disable=broad-except
        log.exception("Failed to connect to RAVEn device=%s", args.device)
        sys.exit(2)

    client = make_client(args, topics)

    # Stop flag in a list so closures can mutate it
    stopping = [False]
>>>>>>> 866cc6c6

    def _stop_handler(*_args: Any) -> None:
        stopping_flag[0] = True

    signal.signal(signal.SIGINT, _stop_handler)
    signal.signal(signal.SIGTERM, _stop_handler)


def install_mqtt_callbacks(
    client: mqtt.Client,
    args: argparse.Namespace,
    topics: Dict[str, str],
    log: logging.Logger,
) -> None:
    """Wire up on_connect/on_disconnect logging helpers."""

    def on_connect(
        client_obj: mqtt.Client,
        _userdata: Any,
        _flags: Dict[str, Any],
        return_code: int,
        _properties: Any = None,
    ) -> None:
        if return_code == 0:
            log.info("MQTT connected host=%s port=%s", args.host, args.port)
            client_obj.publish(topics["state"], "online", qos=1, retain=True)
        else:
            log.error("MQTT connect failed rc=%s", return_code)

    def on_disconnect(
        _client_obj: mqtt.Client,
        _userdata: Any,
        return_code: int,
        _properties: Any = None,
    ) -> None:
        if return_code != 0:
            log.warning("Unexpected MQTT disconnect rc=%s", return_code)

    client.on_connect = on_connect
    client.on_disconnect = on_disconnect


<<<<<<< HEAD
def connect_raven_device(device: str, log: logging.Logger) -> FragmentDroppingRaven:
    """Create the FragmentDroppingRaven wrapper and log failures uniformly."""

    try:
        raven_usb = FragmentDroppingRaven(device, log)
=======
def connect_raven_device(device: str, log: logging.Logger) -> ResilientRaven:
    """Create the ResilientRaven wrapper and log failures uniformly."""

    try:
        raven_usb = ResilientRaven(device, log)
>>>>>>> 866cc6c6
    except (OSError, serial.SerialException) as err:
        log.exception("Failed to connect to RAVEn device=%s", device)
        raise RuntimeError("RAVEn connection failed") from err
    log.info("Connected to RAVEn device=%s", device)
    return raven_usb


def transfer_loop(
<<<<<<< HEAD
    raven_usb: FragmentDroppingRaven,
=======
    raven_usb: ResilientRaven,
>>>>>>> 866cc6c6
    client: mqtt.Client,
    args: argparse.Namespace,
    topics: Dict[str, str],
    stopping_flag: list[bool],
    log: logging.Logger,
) -> None:
    """Poll the RAVEn stick and publish telemetry until asked to stop."""

    while not stopping_flag[0]:
        try:
            raw = raven_usb.long_poll_result()
        except (OSError, serial.SerialException, ValueError) as err:
            log.exception("Error polling RAVEn: %s", err)
            time.sleep(args.poll_interval)
            continue

        if isinstance(raw, dict):
            payload_obj: Dict[str, Any] = {"ts": _now_ts(), **raw}
        else:
            payload_obj = {"ts": _now_ts(), "data": raw}

        payload = json.dumps(payload_obj, separators=(",", ":"))

        publish_with_reconnect(
            client,
            topic=topics["telemetry"],
            payload=payload,
            qos=args.qos,
            retain=args.retain,
            stopping_flag=stopping_flag,
            birth_topic=topics["state"],
        )

        time.sleep(args.poll_interval)


def shutdown_client(client: mqtt.Client, topics: Dict[str, str], log: logging.Logger) -> None:
    """Publish offline, stop the loop, and disconnect."""

    try:
        client.publish(topics["state"], "offline", qos=1, retain=True)
<<<<<<< HEAD
    except Exception:  # pylint: disable=broad-except
=======
    except (OSError, mqtt.MQTTException):
>>>>>>> 866cc6c6
        log.debug("Failed to publish offline state during shutdown", exc_info=True)
    client.loop_stop()
    client.disconnect()


def _now_ts() -> float:
    """Epoch seconds as float."""
    return time.time()


def main() -> None:
    """Entry point: wire up device, MQTT, and transfer loop."""
    args = parse_args()
    setup_logging(args.log_level)
    log = logging.getLogger("pyrmqtt")
    topics = build_topics(args.topic)

    try:
        raven_usb = connect_raven_device(args.device, log)
    except RuntimeError:
        sys.exit(2)

    client = make_client(args, topics)
    stopping = [False]
    install_signal_handlers(stopping)
    install_mqtt_callbacks(client, args, topics, log)

    client.loop_start()
    connect_with_backoff(client, args.host, args.port, stopping)

    try:
        transfer_loop(raven_usb, client, args, topics, stopping, log)
    finally:
        shutdown_client(client, topics, log)
        log.info("Stopped cleanly")


if __name__ == "__main__":
    main()<|MERGE_RESOLUTION|>--- conflicted
+++ resolved
@@ -36,19 +36,6 @@
 DEFAULT_KEEPALIVE = 30
 
 
-<<<<<<< HEAD
-class FragmentDroppingRaven(raven.raven.Raven):
-    """RAVEn subclass that drops malformed XML fragments instead of dying."""
-
-    fragment: str
-    in_fragment: bool
-
-    def __init__(self, port: str, log: logging.Logger) -> None:
-        self._log = log
-        super().__init__(port=port)
-        self.fragment = ""
-        self.in_fragment = False
-=======
 class ResilientRaven(raven.raven.Raven):
     """RAVEn subclass that drops malformed XML fragments instead of dying."""
 
@@ -57,7 +44,6 @@
         super().__init__(port=port)
         self.fragment = getattr(self, "fragment", "")
         self.in_fragment = getattr(self, "in_fragment", False)
->>>>>>> 866cc6c6
 
     def handle_fragment(self) -> None:  # type: ignore[override]
         try:
@@ -70,17 +56,8 @@
             )
             self.fragment = ""
             self.in_fragment = False
-<<<<<<< HEAD
-        except (UnicodeDecodeError, ValueError) as err:
-            fragment = getattr(self, "fragment", "") or ""
-            frag_len = len(fragment)
-            self._log.warning(
-                "Invalid RAVEn fragment dropped len=%s err=%s", frag_len, err
-            )
-=======
         except Exception:  # pylint: disable=broad-except
             self._log.exception("Unexpected RAVEn fragment handling failure")
->>>>>>> 866cc6c6
             self.fragment = ""
             self.in_fragment = False
 
@@ -185,13 +162,8 @@
             return
         except (OSError, mqtt.WebsocketConnectionError) as err:
             log.warning("MQTT connect error=%r backoff=%.1fs", err, backoff)
-<<<<<<< HEAD
-        except Exception as err:  # pylint: disable=broad-except
-            log.exception("Unexpected MQTT connect failure: %s", err)
-=======
         except Exception:
             log.exception("Unexpected MQTT connect failure")
->>>>>>> 866cc6c6
         time.sleep(backoff + random.random())
         backoff = min(backoff * 2, float(DEFAULT_BACKOFF_MAX))
 
@@ -226,21 +198,12 @@
             log.warning("Reconnect error=%r backoff=%.1fs", err, backoff)
             time.sleep(backoff + random.random())
             backoff = min(backoff * 2, float(DEFAULT_BACKOFF_MAX))
-<<<<<<< HEAD
-        except Exception as err:  # pylint: disable=broad-except
-            log.exception("Unexpected reconnect failure: %s", err)
-=======
         except Exception:
             log.exception("Unexpected reconnect failure")
->>>>>>> 866cc6c6
             time.sleep(backoff + random.random())
             backoff = min(backoff * 2, float(DEFAULT_BACKOFF_MAX))
 
 
-<<<<<<< HEAD
-def install_signal_handlers(stopping_flag: list[bool]) -> None:
-    """Install SIGINT/SIGTERM handlers that flip the shared stop flag."""
-=======
 def _now_ts() -> float:
     """Epoch seconds as float."""
     return time.time()
@@ -288,7 +251,6 @@
 
     # Stop flag in a list so closures can mutate it
     stopping = [False]
->>>>>>> 866cc6c6
 
     def _stop_handler(*_args: Any) -> None:
         stopping_flag[0] = True
@@ -331,19 +293,11 @@
     client.on_disconnect = on_disconnect
 
 
-<<<<<<< HEAD
-def connect_raven_device(device: str, log: logging.Logger) -> FragmentDroppingRaven:
-    """Create the FragmentDroppingRaven wrapper and log failures uniformly."""
-
-    try:
-        raven_usb = FragmentDroppingRaven(device, log)
-=======
 def connect_raven_device(device: str, log: logging.Logger) -> ResilientRaven:
     """Create the ResilientRaven wrapper and log failures uniformly."""
 
     try:
         raven_usb = ResilientRaven(device, log)
->>>>>>> 866cc6c6
     except (OSError, serial.SerialException) as err:
         log.exception("Failed to connect to RAVEn device=%s", device)
         raise RuntimeError("RAVEn connection failed") from err
@@ -352,11 +306,7 @@
 
 
 def transfer_loop(
-<<<<<<< HEAD
-    raven_usb: FragmentDroppingRaven,
-=======
     raven_usb: ResilientRaven,
->>>>>>> 866cc6c6
     client: mqtt.Client,
     args: argparse.Namespace,
     topics: Dict[str, str],
@@ -398,11 +348,7 @@
 
     try:
         client.publish(topics["state"], "offline", qos=1, retain=True)
-<<<<<<< HEAD
-    except Exception:  # pylint: disable=broad-except
-=======
     except (OSError, mqtt.MQTTException):
->>>>>>> 866cc6c6
         log.debug("Failed to publish offline state during shutdown", exc_info=True)
     client.loop_stop()
     client.disconnect()
