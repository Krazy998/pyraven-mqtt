#!/usr/bin/env python3
"""
Transfers data from a Rainforest Automation RAVEn USB stick to MQTT.

Topic layout (given --topic <prefix>):
  <prefix>/state              - birth/LWT messages ("online"/"offline"), retained
  <prefix>/sensor/telemetry   - telemetry payloads with an added "ts" field
  <prefix>/status             - reserved for heartbeat/status (not used yet)

Reliability:
- MQTT network loop thread
- Exponential backoff + jitter on connect/reconnect
- LWT + birth messages
- Graceful shutdown on SIGINT/SIGTERM
- Optional TLS
"""

from __future__ import annotations

import argparse
import json
import logging
import os
import random
import signal
import sys
import time
from typing import Any, Dict
from xml.etree import ElementTree as ET

import paho.mqtt.client as mqtt  # pip install paho-mqtt
import raven  # pip install pyraven
import serial

DEFAULT_BACKOFF_MAX = 60
DEFAULT_KEEPALIVE = 30


class ResilientRaven(raven.raven.Raven):
    """RAVEn subclass that drops malformed XML fragments instead of dying."""

    def __init__(self, port: str, log: logging.Logger) -> None:
        self._log = log
        super().__init__(port=port)
<<<<<<< HEAD
        self.fragment = ""
        self.in_fragment = False
=======
        self.fragment = getattr(self, "fragment", "")
        self.in_fragment = getattr(self, "in_fragment", False)
>>>>>>> 305be527

    def handle_fragment(self) -> None:  # type: ignore[override]
        try:
            super().handle_fragment()
        except ET.ParseError as err:
            fragment = getattr(self, "fragment", "") or ""
            frag_len = len(fragment)
            self._log.warning(
                "Malformed RAVEn fragment dropped len=%s err=%s", frag_len, err
            )
            self.fragment = ""
            self.in_fragment = False
<<<<<<< HEAD
        except (UnicodeDecodeError, ValueError) as err:
            fragment = getattr(self, "fragment", "") or ""
            frag_len = len(fragment)
            self._log.warning(
                "Invalid RAVEn fragment dropped len=%s err=%s", frag_len, err
            )
=======
        except Exception:  # pylint: disable=broad-except
            self._log.exception("Unexpected RAVEn fragment handling failure")
>>>>>>> 305be527
            self.fragment = ""
            self.in_fragment = False


def parse_args() -> argparse.Namespace:
    """Parse CLI arguments."""
    parser = argparse.ArgumentParser(prog="pyrmqtt")
    parser.add_argument(
        "-d",
        "--device",
        default="/dev/ttyUSB0",
        help="Serial port of the USB stick [%(default)s]",
    )
    parser.add_argument("-H", "--host", required=True, help="MQTT broker hostname")
    parser.add_argument(
        "-P",
        "--port",
        type=int,
        default=1883,
        help="MQTT broker port [%(default)s]",
    )
    parser.add_argument("-u", "--username", help="MQTT username")
    parser.add_argument("-p", "--password", help="MQTT password")
    parser.add_argument(
        "-T",
        "--topic",
        default="raven",
        help="MQTT topic prefix (e.g. 'raven') [%(default)s]",
    )
    parser.add_argument(
        "--qos", type=int, choices=(0, 1, 2), default=1, help="MQTT QoS [%(default)s]"
    )
    parser.add_argument(
        "--retain",
        action="store_true",
        help="Set retain flag on telemetry messages (default: off)",
    )
    parser.add_argument(
        "--poll-interval",
        type=float,
        default=1.0,
        help="Seconds between polls [%(default)s]",
    )
    parser.add_argument(
        "--client-id", default=os.getenv("HOSTNAME", "pyrmqtt"), help="MQTT client id"
    )
    parser.add_argument("--tls", action="store_true", help="Enable TLS")
    parser.add_argument("--cafile", help="CA file for TLS")
    parser.add_argument(
        "--insecure", action="store_true", help="Skip TLS certificate verification"
    )
    parser.add_argument("--log-level", default="INFO", help="Logging level")
    return parser.parse_args()


def setup_logging(level: str) -> None:
    """Configure root logger and tame noisy libs."""
    logging.basicConfig(
        level=getattr(logging, level.upper(), logging.INFO),
        format="%(asctime)s %(levelname)s %(name)s %(message)s",
    )
    logging.getLogger("paho").setLevel(logging.WARNING)


def build_topics(prefix: str) -> Dict[str, str]:
    """Build the topic map from a prefix."""
    base = prefix.rstrip("/")
    return {
        "state": f"{base}/state",
        "telemetry": f"{base}/sensor/telemetry",
        "status": f"{base}/status",
    }


def make_client(args: argparse.Namespace, topics: Dict[str, str]) -> mqtt.Client:
    """Create and configure the MQTT client, including LWT on <prefix>/state."""
    client = mqtt.Client(client_id=args.client_id, clean_session=True)
    if args.username:
        client.username_pw_set(args.username, args.password)
    if args.tls:
        if args.cafile:
            client.tls_set(ca_certs=args.cafile)
        else:
            client.tls_set()  # system defaults
        if args.insecure:
            client.tls_insecure_set(True)

    # Last Will: publish "offline" on state topic if we disappear
    client.will_set(topics["state"], payload="offline", qos=1, retain=True)
    return client


def connect_with_backoff(
    client: mqtt.Client, host: str, port: int, stopping_flag: list[bool]
) -> None:
    """Connect to MQTT with exponential backoff + jitter, honoring stop requests."""
    log = logging.getLogger("pyrmqtt")
    backoff = 1.0
    while not stopping_flag[0]:
        try:
            client.connect(host, port, keepalive=DEFAULT_KEEPALIVE)
            return
        except (OSError, mqtt.WebsocketConnectionError) as err:
            log.warning("MQTT connect error=%r backoff=%.1fs", err, backoff)
<<<<<<< HEAD
        except mqtt.MQTTException as err:
            log.exception("Unexpected MQTT connect failure: %s", err)
=======
        except Exception:
            log.exception("Unexpected MQTT connect failure")
>>>>>>> 305be527
        time.sleep(backoff + random.random())
        backoff = min(backoff * 2, float(DEFAULT_BACKOFF_MAX))


def publish_with_reconnect(
    client: mqtt.Client,
    topic: str,
    payload: str,
    qos: int,
    retain: bool,
    stopping_flag: list[bool],
    birth_topic: str | None = None,
) -> None:
    """Publish once; on failure, attempt to reconnect with backoff and re-send birth."""
    log = logging.getLogger("pyrmqtt")
    result = client.publish(topic, payload, qos=qos, retain=retain)
    if result.rc == mqtt.MQTT_ERR_SUCCESS:
        return

    log.warning("Publish failed rc=%s; attempting reconnect", result.rc)
    backoff = 1.0
    while not stopping_flag[0]:
        try:
            client.reconnect()
            log.info("MQTT reconnected")
            if birth_topic:
                client.publish(birth_topic, "online", qos=1, retain=True)
            retry = client.publish(topic, payload, qos=qos, retain=retain)
            if retry.rc == mqtt.MQTT_ERR_SUCCESS:
                return
        except (OSError, mqtt.WebsocketConnectionError) as err:
            log.warning("Reconnect error=%r backoff=%.1fs", err, backoff)
            time.sleep(backoff + random.random())
            backoff = min(backoff * 2, float(DEFAULT_BACKOFF_MAX))
<<<<<<< HEAD
        except mqtt.MQTTException as err:
            log.exception("Unexpected reconnect failure: %s", err)
=======
        except Exception:
            log.exception("Unexpected reconnect failure")
>>>>>>> 305be527
            time.sleep(backoff + random.random())
            backoff = min(backoff * 2, float(DEFAULT_BACKOFF_MAX))


<<<<<<< HEAD
def install_signal_handlers(stopping_flag: list[bool]) -> None:
    """Install SIGINT/SIGTERM handlers that flip the shared stop flag."""
=======
def _now_ts() -> float:
    """Epoch seconds as float."""
    return time.time()


def main() -> None:
    """Entry point: wire up device, MQTT, and transfer loop."""
    args = parse_args()
    setup_logging(args.log_level)
    log = logging.getLogger("pyrmqtt")
    topics = build_topics(args.topic)

    class ResilientRaven(raven.raven.Raven):
        """RAVEn subclass that drops malformed XML fragments instead of dying."""

        def __init__(self, port: str) -> None:
            self._log = log
            super().__init__(port=port)

        def handle_fragment(self) -> None:  # type: ignore[override]
            try:
                super().handle_fragment()
            except ET.ParseError as err:
                fragment = getattr(self, "fragment", "") or ""
                frag_len = len(fragment)
                self._log.warning(
                    "Malformed RAVEn fragment dropped len=%s err=%s", frag_len, err
                )
                self.fragment = ""
                self.in_fragment = False
            except Exception:
                self._log.exception("Unexpected RAVEn fragment handling failure")
                self.fragment = ""
                self.in_fragment = False

    # Connect to RAVEn
    try:
        raven_usb = ResilientRaven(args.device)
        log.info("Connected to RAVEn device=%s", args.device)
    except Exception:  # pylint: disable=broad-except
        log.exception("Failed to connect to RAVEn device=%s", args.device)
        sys.exit(2)

    client = make_client(args, topics)

    # Stop flag in a list so closures can mutate it
    stopping = [False]
>>>>>>> 305be527

    def _stop_handler(*_args: Any) -> None:
        stopping_flag[0] = True

    signal.signal(signal.SIGINT, _stop_handler)
    signal.signal(signal.SIGTERM, _stop_handler)


def install_mqtt_callbacks(
    client: mqtt.Client,
    args: argparse.Namespace,
    topics: Dict[str, str],
    log: logging.Logger,
) -> None:
    """Wire up on_connect/on_disconnect logging helpers."""

    def on_connect(
        client_obj: mqtt.Client,
        _userdata: Any,
        _flags: Dict[str, Any],
        return_code: int,
        _properties: Any = None,
    ) -> None:
        if return_code == 0:
            log.info("MQTT connected host=%s port=%s", args.host, args.port)
            client_obj.publish(topics["state"], "online", qos=1, retain=True)
        else:
            log.error("MQTT connect failed rc=%s", return_code)

    def on_disconnect(
        _client_obj: mqtt.Client,
        _userdata: Any,
        return_code: int,
        _properties: Any = None,
    ) -> None:
        if return_code != 0:
            log.warning("Unexpected MQTT disconnect rc=%s", return_code)

    client.on_connect = on_connect
    client.on_disconnect = on_disconnect


def connect_raven_device(device: str, log: logging.Logger) -> ResilientRaven:
    """Create the ResilientRaven wrapper and log failures uniformly."""

    try:
        raven_usb = ResilientRaven(device, log)
    except (OSError, serial.SerialException) as err:
        log.exception("Failed to connect to RAVEn device=%s", device)
        raise RuntimeError("RAVEn connection failed") from err
    log.info("Connected to RAVEn device=%s", device)
    return raven_usb


def transfer_loop(
    raven_usb: ResilientRaven,
    client: mqtt.Client,
    args: argparse.Namespace,
    topics: Dict[str, str],
    stopping_flag: list[bool],
    log: logging.Logger,
) -> None:
    """Poll the RAVEn stick and publish telemetry until asked to stop."""

    while not stopping_flag[0]:
        try:
            raw = raven_usb.long_poll_result()
        except (OSError, serial.SerialException, ValueError) as err:
            log.exception("Error polling RAVEn: %s", err)
            time.sleep(args.poll_interval)
            continue

        if isinstance(raw, dict):
            payload_obj: Dict[str, Any] = {"ts": _now_ts(), **raw}
        else:
            payload_obj = {"ts": _now_ts(), "data": raw}

        payload = json.dumps(payload_obj, separators=(",", ":"))

        publish_with_reconnect(
            client,
            topic=topics["telemetry"],
            payload=payload,
            qos=args.qos,
            retain=args.retain,
            stopping_flag=stopping_flag,
            birth_topic=topics["state"],
        )

        time.sleep(args.poll_interval)


def shutdown_client(client: mqtt.Client, topics: Dict[str, str], log: logging.Logger) -> None:
    """Publish offline, stop the loop, and disconnect."""

    try:
        client.publish(topics["state"], "offline", qos=1, retain=True)
    except (OSError, mqtt.MQTTException):
        log.debug("Failed to publish offline state during shutdown", exc_info=True)
    client.loop_stop()
    client.disconnect()


def _now_ts() -> float:
    """Epoch seconds as float."""
    return time.time()


def main() -> None:
    """Entry point: wire up device, MQTT, and transfer loop."""
    args = parse_args()
    setup_logging(args.log_level)
    log = logging.getLogger("pyrmqtt")
    topics = build_topics(args.topic)

    try:
        raven_usb = connect_raven_device(args.device, log)
    except RuntimeError:
        sys.exit(2)

    client = make_client(args, topics)
    stopping = [False]
    install_signal_handlers(stopping)
    install_mqtt_callbacks(client, args, topics, log)

    client.loop_start()
    connect_with_backoff(client, args.host, args.port, stopping)

    try:
        transfer_loop(raven_usb, client, args, topics, stopping, log)
    finally:
        shutdown_client(client, topics, log)
        log.info("Stopped cleanly")


if __name__ == "__main__":
    main()<|MERGE_RESOLUTION|>--- conflicted
+++ resolved
@@ -42,13 +42,8 @@
     def __init__(self, port: str, log: logging.Logger) -> None:
         self._log = log
         super().__init__(port=port)
-<<<<<<< HEAD
-        self.fragment = ""
-        self.in_fragment = False
-=======
         self.fragment = getattr(self, "fragment", "")
         self.in_fragment = getattr(self, "in_fragment", False)
->>>>>>> 305be527
 
     def handle_fragment(self) -> None:  # type: ignore[override]
         try:
@@ -61,17 +56,8 @@
             )
             self.fragment = ""
             self.in_fragment = False
-<<<<<<< HEAD
-        except (UnicodeDecodeError, ValueError) as err:
-            fragment = getattr(self, "fragment", "") or ""
-            frag_len = len(fragment)
-            self._log.warning(
-                "Invalid RAVEn fragment dropped len=%s err=%s", frag_len, err
-            )
-=======
         except Exception:  # pylint: disable=broad-except
             self._log.exception("Unexpected RAVEn fragment handling failure")
->>>>>>> 305be527
             self.fragment = ""
             self.in_fragment = False
 
@@ -176,13 +162,8 @@
             return
         except (OSError, mqtt.WebsocketConnectionError) as err:
             log.warning("MQTT connect error=%r backoff=%.1fs", err, backoff)
-<<<<<<< HEAD
-        except mqtt.MQTTException as err:
-            log.exception("Unexpected MQTT connect failure: %s", err)
-=======
         except Exception:
             log.exception("Unexpected MQTT connect failure")
->>>>>>> 305be527
         time.sleep(backoff + random.random())
         backoff = min(backoff * 2, float(DEFAULT_BACKOFF_MAX))
 
@@ -217,21 +198,12 @@
             log.warning("Reconnect error=%r backoff=%.1fs", err, backoff)
             time.sleep(backoff + random.random())
             backoff = min(backoff * 2, float(DEFAULT_BACKOFF_MAX))
-<<<<<<< HEAD
-        except mqtt.MQTTException as err:
-            log.exception("Unexpected reconnect failure: %s", err)
-=======
         except Exception:
             log.exception("Unexpected reconnect failure")
->>>>>>> 305be527
             time.sleep(backoff + random.random())
             backoff = min(backoff * 2, float(DEFAULT_BACKOFF_MAX))
 
 
-<<<<<<< HEAD
-def install_signal_handlers(stopping_flag: list[bool]) -> None:
-    """Install SIGINT/SIGTERM handlers that flip the shared stop flag."""
-=======
 def _now_ts() -> float:
     """Epoch seconds as float."""
     return time.time()
@@ -279,7 +251,6 @@
 
     # Stop flag in a list so closures can mutate it
     stopping = [False]
->>>>>>> 305be527
 
     def _stop_handler(*_args: Any) -> None:
         stopping_flag[0] = True
