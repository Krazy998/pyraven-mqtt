--- conflicted
+++ resolved
@@ -161,10 +161,7 @@
         except (
             OSError,
             WebsocketConnectionError,
-<<<<<<< HEAD
-=======
             MQTTException,
->>>>>>> 2dfb67a8
             ValueError,
         ) as err:
             log.warning("MQTT connect error=%r backoff=%.1fs", err, backoff)
@@ -198,11 +195,7 @@
             retry = client.publish(topic, payload, qos=qos, retain=retain)
             if retry.rc == mqtt.MQTT_ERR_SUCCESS:
                 return
-<<<<<<< HEAD
-        except (OSError, WebsocketConnectionError) as err:
-=======
         except (OSError, WebsocketConnectionError, MQTTException) as err:
->>>>>>> 2dfb67a8
             log.warning("Reconnect error=%r backoff=%.1fs", err, backoff)
         time.sleep(backoff + random.random())
         backoff = min(backoff * 2, float(DEFAULT_BACKOFF_MAX))
