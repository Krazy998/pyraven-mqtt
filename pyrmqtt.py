--- conflicted
+++ resolved
@@ -15,10 +15,7 @@
 from xml.etree import ElementTree as ET
 
 import paho.mqtt.client as mqtt  # pip install paho-mqtt
-<<<<<<< HEAD
-=======
 from paho.mqtt.client import WebsocketConnectionError
->>>>>>> 588c2187
 import raven  # pip install pyraven
 import serial
 
@@ -313,11 +310,7 @@
     """Publish offline, stop the loop, and disconnect."""
     try:
         client.publish(topics["state"], "offline", qos=1, retain=True)
-<<<<<<< HEAD
-    except (OSError, MQTTException):
-=======
     except (OSError, mqtt.MQTTException):
->>>>>>> 588c2187
         log.debug("Failed to publish offline state during shutdown", exc_info=True)
     client.loop_stop()
     client.disconnect()
