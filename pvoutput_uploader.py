"""PVOutput uploader worker.

Subscribes to MQTT telemetry from RAVEn, optionally fetches AC voltage from a
Fronius inverter, and posts status to PVOutput at a fixed interval.
"""

from __future__ import annotations

import base64
import json
import logging
import os
import threading
import time
from datetime import datetime
from typing import Optional

from zoneinfo import ZoneInfo
<<<<<<< HEAD
from urllib import error as urlerror
from urllib import parse as urlparse
from urllib import request as urlrequest

=======
>>>>>>> 82ed4f0e
import paho.mqtt.client as mqtt
from urllib import error as urlerror
from urllib import parse as urlparse
from urllib import request as urlrequest

LOG_LEVEL = os.getenv("LOG_LEVEL", "INFO").upper()
logging.basicConfig(level=LOG_LEVEL, format="%(asctime)s %(levelname)s %(message)s")
LOG = logging.getLogger("pvoutput")

# ---------- Config via env ----------
MQTT_HOST = os.getenv("MQTT_HOST", "localhost")
MQTT_PORT = int(os.getenv("MQTT_PORT", "1883"))
MQTT_USER = os.getenv("MQTT_USERNAME", "") or None
MQTT_PASS = os.getenv("MQTT_PASSWORD", "") or None
MQTT_TOPIC = os.getenv("PVOUTPUT_MQTT_TOPIC", "raven/sensor/telemetry")

PVOUTPUT_ENABLED = os.getenv("PVOUTPUT_ENABLED", "false").lower() == "true"
PVOUTPUT_API_KEY = os.getenv("PVOUTPUT_API_KEY", "")
PVOUTPUT_SYSTEM_ID = os.getenv("PVOUTPUT_SYSTEM_ID", "")
PVOUTPUT_NET = int(os.getenv("PVOUTPUT_NET", "0"))  # 0=gross (v4), 1=net (v2/v4)
PVOUTPUT_INTERVAL_SECONDS = int(os.getenv("PVOUTPUT_INTERVAL_SECONDS", "300"))
PVOUTPUT_URL = "https://pvoutput.org/service/r2/addstatus.jsp"

FRONIUS_HOST = os.getenv("FRONIUS_HOST", "")
FRONIUS_DEVICE_ID = os.getenv("FRONIUS_DEVICE_ID", "1")
FRONIUS_USER = os.getenv("FRONIUS_USERNAME", "") or None
FRONIUS_PASS = os.getenv("FRONIUS_PASSWORD", "") or None
FRONIUS_TIMEOUT = float(os.getenv("FRONIUS_TIMEOUT", "3.0"))

TZ = ZoneInfo(os.getenv("TZ", "Australia/Melbourne"))


class Latest:
    """Thread-safe holder for the most recent demand reading."""

    def __init__(self) -> None:
        self._lock = threading.Lock()
        self._ts = 0.0
        self._raw_demand_w: Optional[float] = None
        self._demand_kw: Optional[float] = None

    def update_from_json(self, payload: dict) -> None:
        """Update from a telemetry JSON payload."""
        with self._lock:
            if "raw_demand" in payload:
                try:
                    self._raw_demand_w = float(payload["raw_demand"])
                except (TypeError, ValueError):
                    self._raw_demand_w = None
            elif "demand" in payload:
                try:
                    self._demand_kw = float(payload["demand"])
                except (TypeError, ValueError):
                    self._demand_kw = None
            self._ts = time.time()

    def demand_watts(self) -> Optional[float]:
        """Return instantaneous demand in watts, if known."""
        with self._lock:
            if self._raw_demand_w is not None:
                return float(self._raw_demand_w)
            if self._demand_kw is not None:
                return float(self._demand_kw) * 1000.0
            return None


LATEST = Latest()


def on_connect(client: mqtt.Client, _userdata, _flags, result_code: int) -> None:
    """MQTT connect callback."""
    if result_code == 0:
        LOG.info("Connected to MQTT; subscribing %s", MQTT_TOPIC)
        client.subscribe(MQTT_TOPIC, qos=0)
    else:
        LOG.error("MQTT connect failed rc=%s", result_code)


def on_message(_client: mqtt.Client, _userdata, msg: mqtt.MQTTMessage) -> None:
    """MQTT message callback: parse JSON and update state."""
    try:
        payload = json.loads(msg.payload.decode("utf-8"))
        if isinstance(payload, dict):
            LATEST.update_from_json(payload)
    except (json.JSONDecodeError, UnicodeDecodeError, TypeError):
        LOG.warning("Bad MQTT payload on %s", msg.topic)


def start_mqtt() -> None:
    """Start MQTT client in a background thread."""
    client = mqtt.Client()
    if MQTT_USER:
        client.username_pw_set(MQTT_USER, MQTT_PASS)
    client.on_connect = on_connect
    client.on_message = on_message
    client.connect(MQTT_HOST, MQTT_PORT, keepalive=60)
    threading.Thread(target=client.loop_forever, name="mqtt-loop", daemon=True).start()


def get_voltage() -> Optional[float]:
    """Fetch AC voltage (UAC) from Fronius CommonInverterData."""
    if not FRONIUS_HOST:
        return None
    url = f"http://{FRONIUS_HOST}/solar_api/v1/GetInverterRealtimeData.cgi"
    params = {"Scope": "Device", "DeviceId": FRONIUS_DEVICE_ID, "DataCollection": "CommonInverterData"}
    try:
        query = urlparse.urlencode(params)
        full_url = f"{url}?{query}"
        req = urlrequest.Request(full_url)
        if FRONIUS_USER and FRONIUS_PASS:
            credentials = f"{FRONIUS_USER}:{FRONIUS_PASS}".encode("utf-8")
            token = base64.b64encode(credentials).decode("ascii")
            req.add_header("Authorization", f"Basic {token}")
        with urlrequest.urlopen(req, timeout=FRONIUS_TIMEOUT) as resp:
            data = json.load(resp)
        return float(data["Body"]["Data"]["UAC"]["Value"])
    except (urlerror.URLError, ValueError, KeyError, TypeError):
        LOG.debug("Voltage fetch failed", exc_info=False)
        return None


def post_pvoutput(now_local: datetime, demand_w: Optional[float], voltage_v: Optional[float]) -> None:
    """POST a status update to PVOutput."""
    if PVOUTPUT_NET == 0:
        import_w = 0 if demand_w is None else (0 if demand_w < 0 else int(round(demand_w)))
        payload = {
            "d": now_local.strftime("%Y%m%d"),
            "t": now_local.strftime("%H:%M"),
            "v4": str(import_w),
            "n": "0",
        }
    else:
        # Net mode: v2=export, v4=import, n=1
        imp = 0
        exp = 0
        if demand_w is not None:
            if demand_w >= 0:
                imp = int(round(demand_w))
            else:
                exp = int(round(abs(demand_w)))
        payload = {
            "d": now_local.strftime("%Y%m%d"),
            "t": now_local.strftime("%H:%M"),
            "v2": str(exp),
            "v4": str(imp),
            "n": "1",
        }

    if voltage_v is not None:
        payload["v6"] = str(int(round(voltage_v)))

    headers = {
        "X-Pvoutput-Apikey": PVOUTPUT_API_KEY,
        "X-Pvoutput-SystemId": PVOUTPUT_SYSTEM_ID,
        "X-Rate-Limit": "1",
    }

    data = urlparse.urlencode(payload).encode("ascii")
    req = urlrequest.Request(PVOUTPUT_URL, data=data, headers=headers)
    try:
        with urlrequest.urlopen(req, timeout=8) as resp:
            body = resp.read().decode("utf-8", errors="replace").strip()
            remaining = resp.headers.get("X-Rate-Limit-Remaining")
        LOG.debug("PVOutput: %s | remaining=%s", body, remaining)
    except urlerror.HTTPError as err:
        body = err.read().decode("utf-8", errors="replace").strip()
        raise RuntimeError(f"PVOutput HTTP {err.code} {body}") from err
    except urlerror.URLError as err:
        raise RuntimeError(f"PVOutput request failed: {err}") from err


def align_and_sleep(interval_s: int) -> None:
    """Sleep so runs align to the interval boundary (e.g., 5-min grid)."""
    now = time.time()
    next_tick = (int(now // interval_s) + 1) * interval_s
    time.sleep(max(0, next_tick - now))


def main() -> None:
    """Entry point."""
    if not PVOUTPUT_ENABLED:
        LOG.info("PVOutput uploader disabled (PVOUTPUT_ENABLED=false)")
        return
    if not PVOUTPUT_API_KEY or not PVOUTPUT_SYSTEM_ID:
        LOG.error("PVOUTPUT_* env missing; cannot upload.")
        return

    start_mqtt()
    LOG.info(
        "PVOutput uploader running: interval=%ss, net=%s, topic=%s",
        PVOUTPUT_INTERVAL_SECONDS,
        PVOUTPUT_NET,
        MQTT_TOPIC,
    )

    align_and_sleep(PVOUTPUT_INTERVAL_SECONDS)
    while True:
        now_local = datetime.now(TZ)
        demand_w = LATEST.demand_watts()
        voltage_v = get_voltage()
        try:
            post_pvoutput(now_local, demand_w, voltage_v)
        except (RuntimeError, urlerror.URLError) as err:
            LOG.warning("PVOutput post failed: %s", err)
        align_and_sleep(PVOUTPUT_INTERVAL_SECONDS)


if __name__ == "__main__":
    main()<|MERGE_RESOLUTION|>--- conflicted
+++ resolved
@@ -16,13 +16,6 @@
 from typing import Optional
 
 from zoneinfo import ZoneInfo
-<<<<<<< HEAD
-from urllib import error as urlerror
-from urllib import parse as urlparse
-from urllib import request as urlrequest
-
-=======
->>>>>>> 82ed4f0e
 import paho.mqtt.client as mqtt
 from urllib import error as urlerror
 from urllib import parse as urlparse
