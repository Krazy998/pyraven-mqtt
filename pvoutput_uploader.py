"""PVOutput uploader worker.

Subscribes to MQTT telemetry from RAVEn, optionally fetches AC voltage from a
Fronius inverter, and posts status to PVOutput at a fixed interval.
"""

from __future__ import annotations

import base64
import json
import logging
import os
import threading
import time
from datetime import datetime
from typing import Optional
from urllib import error as urlerror
from urllib import parse as urlparse
from urllib import request as urlrequest
from zoneinfo import ZoneInfo
<<<<<<< HEAD

=======
>>>>>>> 305be527
import paho.mqtt.client as mqtt
from urllib import error as urlerror
from urllib import parse as urlparse
from urllib import request as urlrequest

LOG_LEVEL = os.getenv("LOG_LEVEL", "INFO").upper()
logging.basicConfig(level=LOG_LEVEL, format="%(asctime)s %(levelname)s %(message)s")
LOG = logging.getLogger("pvoutput")

# ---------- Config via env ----------
MQTT_HOST = os.getenv("MQTT_HOST", "localhost")
MQTT_PORT = int(os.getenv("MQTT_PORT", "1883"))
MQTT_USER = os.getenv("MQTT_USERNAME", "") or None
MQTT_PASS = os.getenv("MQTT_PASSWORD", "") or None
MQTT_TOPIC = os.getenv("PVOUTPUT_MQTT_TOPIC", "raven/sensor/telemetry")

PVOUTPUT_ENABLED = os.getenv("PVOUTPUT_ENABLED", "false").lower() == "true"
PVOUTPUT_API_KEY = os.getenv("PVOUTPUT_API_KEY", "")
PVOUTPUT_SYSTEM_ID = os.getenv("PVOUTPUT_SYSTEM_ID", "")
PVOUTPUT_NET = int(os.getenv("PVOUTPUT_NET", "0"))  # 0=gross (v4), 1=net (v2/v4)
PVOUTPUT_INTERVAL_SECONDS = int(os.getenv("PVOUTPUT_INTERVAL_SECONDS", "300"))
PVOUTPUT_URL = "https://pvoutput.org/service/r2/addstatus.jsp"

FRONIUS_HOST = os.getenv("FRONIUS_HOST", "")
FRONIUS_DEVICE_ID = os.getenv("FRONIUS_DEVICE_ID", "1")
FRONIUS_USER = os.getenv("FRONIUS_USERNAME", "") or None
FRONIUS_PASS = os.getenv("FRONIUS_PASSWORD", "") or None
FRONIUS_TIMEOUT = float(os.getenv("FRONIUS_TIMEOUT", "3.0"))

TZ = ZoneInfo(os.getenv("TZ", "Australia/Melbourne"))


class Latest:
    """Thread-safe holder for the most recent demand reading."""

    def __init__(self) -> None:
        self._lock = threading.Lock()
        self._ts = 0.0
        self._raw_demand_w: Optional[float] = None
        self._demand_kw: Optional[float] = None

    def update_from_json(self, payload: dict) -> None:
        """Update from a telemetry JSON payload."""
        with self._lock:
            if "raw_demand" in payload:
                try:
                    self._raw_demand_w = float(payload["raw_demand"])
                except (TypeError, ValueError):
                    self._raw_demand_w = None
            elif "demand" in payload:
                try:
                    self._demand_kw = float(payload["demand"])
                except (TypeError, ValueError):
                    self._demand_kw = None
            self._ts = time.time()

    def demand_watts(self) -> Optional[float]:
        """Return instantaneous demand in watts, if known."""
        with self._lock:
            if self._raw_demand_w is not None:
                return float(self._raw_demand_w)
            if self._demand_kw is not None:
                return float(self._demand_kw) * 1000.0
            return None


LATEST = Latest()


def on_connect(client: mqtt.Client, _userdata, _flags, result_code: int) -> None:
    """MQTT connect callback."""
    if result_code == 0:
        LOG.info("Connected to MQTT; subscribing %s", MQTT_TOPIC)
        client.subscribe(MQTT_TOPIC, qos=0)
    else:
        LOG.error("MQTT connect failed rc=%s", result_code)


def on_message(_client: mqtt.Client, _userdata, msg: mqtt.MQTTMessage) -> None:
    """MQTT message callback: parse JSON and update state."""
    try:
        payload = json.loads(msg.payload.decode("utf-8"))
        if isinstance(payload, dict):
            LATEST.update_from_json(payload)
    except (json.JSONDecodeError, UnicodeDecodeError, TypeError):
        LOG.warning("Bad MQTT payload on %s", msg.topic)


def start_mqtt() -> None:
    """Start MQTT client in a background thread."""
    client = mqtt.Client()
    if MQTT_USER:
        client.username_pw_set(MQTT_USER, MQTT_PASS)
    client.on_connect = on_connect
    client.on_message = on_message
    client.connect(MQTT_HOST, MQTT_PORT, keepalive=60)
    threading.Thread(target=client.loop_forever, name="mqtt-loop", daemon=True).start()


def get_voltage() -> Optional[float]:
    """Fetch AC voltage (UAC) from Fronius CommonInverterData."""
    if not FRONIUS_HOST:
        return None
    url = f"http://{FRONIUS_HOST}/solar_api/v1/GetInverterRealtimeData.cgi"
    params = {"Scope": "Device", "DeviceId": FRONIUS_DEVICE_ID, "DataCollection": "CommonInverterData"}
    try:
        query = urlparse.urlencode(params)
        full_url = f"{url}?{query}"
        req = urlrequest.Request(full_url)
        if FRONIUS_USER and FRONIUS_PASS:
            credentials = f"{FRONIUS_USER}:{FRONIUS_PASS}".encode("utf-8")
            token = base64.b64encode(credentials).decode("ascii")
            req.add_header("Authorization", f"Basic {token}")
        with urlrequest.urlopen(req, timeout=FRONIUS_TIMEOUT) as resp:
            data = json.load(resp)
        return float(data["Body"]["Data"]["UAC"]["Value"])
    except (urlerror.URLError, ValueError, KeyError, TypeError):
        LOG.debug("Voltage fetch failed", exc_info=False)
        return None


def post_pvoutput(now_local: datetime, demand_w: Optional[float], voltage_v: Optional[float]) -> None:
    """POST a status update to PVOutput."""
    if PVOUTPUT_NET == 0:
        import_w = 0 if demand_w is None else (0 if demand_w < 0 else int(round(demand_w)))
        payload = {
            "d": now_local.strftime("%Y%m%d"),
            "t": now_local.strftime("%H:%M"),
            "v4": str(import_w),
            "n": "0",
        }
    else:
        # Net mode: v2=export, v4=import, n=1
        imp = 0
        exp = 0
        if demand_w is not None:
            if demand_w >= 0:
                imp = int(round(demand_w))
            else:
                exp = int(round(abs(demand_w)))
        payload = {
            "d": now_local.strftime("%Y%m%d"),
            "t": now_local.strftime("%H:%M"),
            "v2": str(exp),
            "v4": str(imp),
            "n": "1",
        }

    if voltage_v is not None:
        payload["v6"] = str(int(round(voltage_v)))

    headers = {
        "X-Pvoutput-Apikey": PVOUTPUT_API_KEY,
        "X-Pvoutput-SystemId": PVOUTPUT_SYSTEM_ID,
        "X-Rate-Limit": "1",
    }

    data = urlparse.urlencode(payload).encode("ascii")
    req = urlrequest.Request(PVOUTPUT_URL, data=data, headers=headers)
    try:
        with urlrequest.urlopen(req, timeout=8) as resp:
            body = resp.read().decode("utf-8", errors="replace").strip()
            remaining = resp.headers.get("X-Rate-Limit-Remaining")
        LOG.debug("PVOutput: %s | remaining=%s", body, remaining)
    except urlerror.HTTPError as err:
        body = err.read().decode("utf-8", errors="replace").strip()
        raise RuntimeError(f"PVOutput HTTP {err.code} {body}") from err
    except urlerror.URLError as err:
        raise RuntimeError(f"PVOutput request failed: {err}") from err


def align_and_sleep(interval_s: int) -> None:
    """Sleep so runs align to the interval boundary (e.g., 5-min grid)."""
    now = time.time()
    next_tick = (int(now // interval_s) + 1) * interval_s
    time.sleep(max(0, next_tick - now))


def main() -> None:
    """Entry point."""
    if not PVOUTPUT_ENABLED:
        LOG.info("PVOutput uploader disabled (PVOUTPUT_ENABLED=false)")
        return
    if not PVOUTPUT_API_KEY or not PVOUTPUT_SYSTEM_ID:
        LOG.error("PVOUTPUT_* env missing; cannot upload.")
        return

    start_mqtt()
    LOG.info(
        "PVOutput uploader running: interval=%ss, net=%s, topic=%s",
        PVOUTPUT_INTERVAL_SECONDS,
        PVOUTPUT_NET,
        MQTT_TOPIC,
    )

    align_and_sleep(PVOUTPUT_INTERVAL_SECONDS)
    while True:
        now_local = datetime.now(TZ)
        demand_w = LATEST.demand_watts()
        voltage_v = get_voltage()
        try:
            post_pvoutput(now_local, demand_w, voltage_v)
        except (RuntimeError, urlerror.URLError) as err:
            LOG.warning("PVOutput post failed: %s", err)
        align_and_sleep(PVOUTPUT_INTERVAL_SECONDS)


if __name__ == "__main__":
    main()<|MERGE_RESOLUTION|>--- conflicted
+++ resolved
@@ -18,10 +18,6 @@
 from urllib import parse as urlparse
 from urllib import request as urlrequest
 from zoneinfo import ZoneInfo
-<<<<<<< HEAD
-
-=======
->>>>>>> 305be527
 import paho.mqtt.client as mqtt
 from urllib import error as urlerror
 from urllib import parse as urlparse
